import copy
import json
import torch
import sparse
import pandas as pd

from pathlib import Path
from avalanche.benchmarks.generators import tensors_benchmark

DATA_DIR = Path(__file__).parents[1] / 'data'

# !!!!!!!!!!!!!!!!!!!!!!!!!!!!!!!!!!!!!!!!!!!!!!!
# Compute total dataset first, save, load, then do task splits based on col and then drop those cols

########################
# RANDOM DATA
########################

def random_data(seq_len=30, n_vars=3, n_tasks=4, n_samples=100, p_outcome=0.1):
    """
    Returns random data of form:

    [
        (
            Features (standard normal): (n_samples,seq_len,n_vars),
            Target (binary):            (n_samples,)
        ),
        ...
    ]
    """
    tasks = [(torch.randn(n_samples,seq_len,n_vars), (torch.rand(n_samples) < p_outcome).long()) for _ in range(n_tasks)]
    return tasks

#######################
# ALL
#######################

def load_data(data, demo, validate=False):
    """
    Data of form:
    (
        x:(samples, variables, time_steps), 
        y:(outcome,)
    )
    """

    # JA: Implement "Save tensor as .np object" on first load, load local copy if exists

    if data=='random':
        experiences = random_data()
        test_experiences = copy.deepcopy(experiences)
        weights = None

    elif data in ('fiddle_mimic3', 'fiddle_eicu'):
        tasks = split_tasks_fiddle(data=data.split('_')[-1], demo=demo)

        experiences, test_experiences = split_trainvaltest_fiddle(tasks)
<<<<<<< HEAD
        experiences = [(torch.FloatTensor(feat), torch.LongTensor(target)) for feat, target in experiences]
        test_experiences = [(torch.FloatTensor(feat), torch.LongTensor(target)) for feat, target in test_experiences]
=======
        experiences = [(torch.FloatTensor(feat).to(DEVICE),
                        torch.LongTensor(target).to(DEVICE)) for feat, target in experiences]
        test_experiences = [(torch.FloatTensor(feat).to(DEVICE),
                             torch.LongTensor(target).to(DEVICE)) for feat, target in test_experiences]
>>>>>>> bb6b8cbc

        # Class weights for balancing
        class1_count = sum(experiences[0][1]) + sum(experiences[1][1])
        class0_count = len(experiences[0][1]) + len(experiences[1][1]) - class1_count

        weights = class1_count / torch.LongTensor([class0_count, class1_count])

    else:
        print('Unknown data source.')
        raise NotImplementedError

    if validate:
        # Make method to return train/val for 'validate==True' and train/test else
        experiences = experiences[:2]
        test_experiences = test_experiences[:2]

    n_tasks = len(experiences)
    n_timesteps = experiences[0][0].shape[-2]
    n_channels = experiences[0][0].shape[-1]

    scenario = tensors_benchmark(
        train_tensors=experiences,
        test_tensors=test_experiences,
        task_labels=[0 for _ in range(n_tasks)],  # Task label of each train exp
        complete_test_set_only=False
    )
    # Investigate from avalanche.benchmarks.utils.avalanche_dataset import AvalancheDataset

    return scenario, n_tasks, n_timesteps, n_channels, weights




##########
# FIDDLE
##########

def get_coarse_ethnicity(df):
    eth_map = {}
    eth_map['ETHNICITY_value:WHITE'] = [c for c in df.columns if c.startswith('ETHNICITY_value:WHITE')]
    eth_map['ETHNICITY_value:ASIAN'] = [c for c in df.columns if c.startswith('ETHNICITY_value:ASIAN')]
    eth_map['ETHNICITY_value:BLACK'] = [c for c in df.columns if c.startswith('ETHNICITY_value:BLACK')]
    eth_map['ETHNICITY_value:HISPANIC'] = [c for c in df.columns if c.startswith('ETHNICITY_value:HISPANIC')]
    eth_map['ETHNICITY_value:OTHER'] = [c for c in df.columns if c.startswith('ETHNICITY_value:')
                                                              and c not in eth_map['ETHNICITY_value:WHITE'] +
                                                                           eth_map['ETHNICITY_value:BLACK'] +
                                                                           eth_map['ETHNICITY_value:ASIAN'] +
                                                                           eth_map['ETHNICITY_value:HISPANIC']]

    for k,v in eth_map:
        df[k] = df[v].ne(0).any(axis=1) # Mutually exclusive, sum should work

    return df

def recover_admission_time():
    """
    Function to recover datetime info for admission from FIDDLE.
    """
    *_, df_outcome = load_fiddle()
    df_outcome['SUBJECT_ID'] = df_outcome['stay'].str.split('_', expand=True)[0].astype(int)
    df_outcome['stay_number'] = df_outcome['stay'].str.split('_', expand=True)[1].str.replace('episode','').astype(int)

    ## load original MIMIC-III csv
    df_mimic = pd.read_csv(DATA_DIR / 'mimic3' / 'ADMISSIONS.csv', parse_dates=['ADMITTIME'])

    ## grab quarter (season) from data and id
    df_mimic['quarter'] = df_mimic['ADMITTIME'].dt.quarter

    gr = df_mimic.sort_values('ADMITTIME').groupby('SUBJECT_ID')
    df_mimic['stay_number'] = gr.cumcount()+1
    df_mimic = df_mimic[['SUBJECT_ID','stay_number','quarter']]

    return df_outcome.merge(df_mimic, on=['SUBJECT_ID','stay_number'])


    # Groupby.rank -> group by subject_id, rank by admit time, get n for matching

    # One hot encode, then Merge df's

def get_eicu_region(df):
    raise NotImplementedError



# Save as .json
demo_cols = {
    'mimic3':{
        "sex":[
            "GENDER_value:F"
            ],
        "age":[
            "AGE_value:(18.032999999999998, 51.561]", 
            "AGE_value:(51.561, 62.419]", 
            "AGE_value:(62.419, 71.504]", 
            "AGE_value:(71.504, 81.24]", 
            "AGE_value:(81.24, 91.4]"
            ],
        "ethnicity":[
            "ETHNICITY_value:ASIAN", 
            "ETHNICITY_value:ASIAN - ASIAN INDIAN", 
            "ETHNICITY_value:ASIAN - CHINESE", 
            "ETHNICITY_value:ASIAN - VIETNAMESE", 
            "ETHNICITY_value:BLACK/AFRICAN", 
            "ETHNICITY_value:BLACK/AFRICAN AMERICAN", 
            "ETHNICITY_value:BLACK/CAPE VERDEAN", 
            "ETHNICITY_value:BLACK/HAITIAN", 
            "ETHNICITY_value:HISPANIC OR LATINO", 
            "ETHNICITY_value:HISPANIC/LATINO - DOMINICAN", 
            "ETHNICITY_value:HISPANIC/LATINO - PUERTO RICAN", 
            "ETHNICITY_value:MIDDLE EASTERN", 
            "ETHNICITY_value:MULTI RACE ETHNICITY", 
            "ETHNICITY_value:OTHER", 
            "ETHNICITY_value:PATIENT DECLINED TO ANSWER", 
            "ETHNICITY_value:PORTUGUESE", 
            "ETHNICITY_value:UNABLE TO OBTAIN", 
            "ETHNICITY_value:UNKNOWN/NOT SPECIFIED", 
            "ETHNICITY_value:WHITE", 
            "ETHNICITY_value:WHITE - BRAZILIAN", 
            "ETHNICITY_value:WHITE - OTHER EUROPEAN", 
            "ETHNICITY_value:WHITE - RUSSIAN"
            ]
        },
    
    'eicu':{
        "sex":[
            "gender_value:Female", 
            "gender_value:Male"
            ], 
        "age":[
            "age_value:(-0.001, 51.0]", 
            "age_value:(51.0, 61.0]", 
            "age_value:(61.0, 69.0]", 
            "age_value:(69.0, 78.0]", 
            "age_value:(78.0, 89.0]", 
            "age_value:> 89"
            ],
        "ethnicity":[
            "ethnicity_value:African American", 
            "ethnicity_value:Asian", 
            "ethnicity_value:Caucasian", 
            "ethnicity_value:Hispanic", 
            "ethnicity_value:Other/Unknown"
            ],
        "hospital":[
            "hospitalid_value:73__",
            "hospitalid_value:110__", 
            "hospitalid_value:122__", 
            "hospitalid_value:142__", 
            "hospitalid_value:167__", 
            "hospitalid_value:176__", 
            "hospitalid_value:183__", 
            "hospitalid_value:188__", 
            "hospitalid_value:197__", 
            "hospitalid_value:199__", 
            "hospitalid_value:208__", 
            "hospitalid_value:243__", 
            "hospitalid_value:252__", 
            "hospitalid_value:264__", 
            "hospitalid_value:281__", 
            "hospitalid_value:283__", 
            "hospitalid_value:300__", 
            "hospitalid_value:338__", 
            "hospitalid_value:345__", 
            "hospitalid_value:394__", 
            "hospitalid_value:400__", 
            "hospitalid_value:411__", 
            "hospitalid_value:416__", 
            "hospitalid_value:417__", 
            "hospitalid_value:420__", 
            "hospitalid_value:443__", 
            "hospitalid_value:449__", 
            "hospitalid_value:458__"
            ],
        "unit":[
            "unittype_value:CCU-CTICU", 
            "unittype_value:CSICU", 
            "unittype_value:CTICU", 
            "unittype_value:Cardiac ICU", 
            "unittype_value:MICU", 
            "unittype_value:Med-Surg ICU", 
            "unittype_value:Neuro ICU", 
            "unittype_value:SICU"
        ],
        "ward":[ 
            "wardid_value:236__", 
            "wardid_value:607__", 
            "wardid_value:646__", 
            "wardid_value:653__"
            ]
        }
    }

def load_fiddle(data='mimic3', task='mortality_48h', n=50000):
    """
    - `data` ['eicu', 'mimic3']
    - `task` ['ARF_4h','ARF_12h','Shock_4h','Shock_12h','mortality_48h']

    features of form N_patients x Seq_len x Features
    """
    data_dir = DATA_DIR / f'FIDDLE_{data}'
    
    with open(data_dir / 'features' / task / 'X.feature_names.json', 'r') as X_file:
        X_feature_names = json.load(X_file)
    with open(data_dir / 'features' / task / 's.feature_names.json', 'r') as s_file:
        s_feature_names = json.load(s_file)

    # Subset vars with list to reduce mem overhead
    var_X_demos = [X_feature_names.index(col) for key, cols in demo_cols[data].items() for col in cols if key.startswith('time')]
    var_X_subset = sorted(list(set(range(10)).union(set(var_X_demos))))
    X_feature_names = [X_feature_names[i] for i in var_X_subset]

    var_s_demos = [s_feature_names.index(col) for key, cols in demo_cols[data].items() for col in cols if not key.startswith('time')]
    var_s_subset = sorted(list(set(range(10)).union(set(var_s_demos))))
    s_feature_names = [s_feature_names[i] for i in var_s_subset]

    # Loading tensors
    features_X = sparse.load_npz(data_dir / 'features' / task / 'X.npz')[:n,:,var_X_subset].todense()
    features_s = sparse.load_npz(data_dir / 'features' / task / 's.npz')[:n,var_s_subset].todense()
    
    df_outcome = pd.read_csv(data_dir / 'population' / f'{task}.csv')[:n]

    return features_X, features_s, X_feature_names, s_feature_names, df_outcome

def get_modes(x,feat,seq_dim=1):
    """
    For a tensor of shape NxLxF
    Returns modal value for given feature across sequence dim.
    """
    # JA: Check conversion to tnsor, dtype etc
    return torch.LongTensor(x[:,:,feat]).mode(dim=seq_dim)[0].clone().detach().numpy()

def split_tasks_fiddle(data='mimic3', demo='age', task='mortality_48h'):
    """
    Takes FIDDLE format data and given an outcome and demographic,
    splits the input data across that demographic into multiple
    tasks/experiences.
    """
    features_X, features_s, X_feature_names, s_feature_names, df_outcome = load_fiddle(data, task)

    timevar_categorical_demos = []
    static_categorical_demos = []
    static_onehot_demos = ['sex','age','ethnicity','hospital']
    timevar_onehot_demos = []
    
    # if feat is categorical
    if demo in timevar_categorical_demos:
        assert len(demo_cols[data][demo]) == 1, "More than one categorical col specified!"
        demo_cat = X_feature_names.index(demo_cols[data][demo][0])
        tasks = get_modes(features_X,demo_cat)
        tasks_idx = [tasks==i for i in range(min(tasks), max(tasks)+1)]
    elif demo in static_categorical_demos:
        demo_cat = s_feature_names.index(demo_cols[data][demo][0])
        tasks = features_s[:,demo_cat]
        tasks_idx = [tasks==i for i in range(min(tasks), max(tasks)+1)]
    elif demo in timevar_onehot_demos:
        demo_onehots = [X_feature_names.index(col) for col in demo_cols[data][demo]]
        tasks_idx = [get_modes(features_X,i)==1 for i in demo_onehots]
    elif demo in static_onehot_demos:
        demo_onehots = [s_feature_names.index(col) for col in demo_cols[data][demo]]
        tasks_idx = [features_s[:,i]==1 for i in demo_onehots]
    elif demo=='time_season':
        seasons = recover_admission_time()['quarter']
        tasks_idx = [seasons==i for i in range(1,5)]
    else:
        raise NotImplementedError

    tasks = [(features_X[idx], df_outcome[idx]) for idx in tasks_idx]

    # Displays number of outcomes per train/test/val partition per task
    print([t[1][['partition', 'y_true']].groupby('partition').agg(Total=('y_true','count'), Outcome=('y_true','sum'),) for t in tasks])

    return tasks

def split_trainvaltest_fiddle(tasks, val_as_test=True):
    """
    Takes a dataset of multiple tasks/experiences and splits it into 
    train and val/test sets.

    Assumes FIDDLE style outcome/partition cols in df of outcome values.
    """
    if val_as_test:
        tasks_train = [(t[0][t[1]['partition']=='train'], t[1][t[1]['partition']=='train']['y_true'].values) for t in tasks]
        tasks_test = [(t[0][t[1]['partition']=='val'], t[1][t[1]['partition']=='val']['y_true'].values) for t in tasks]
    else:
        tasks_train = [(t[0][t[1]['partition'].isin(['train','val'])], t[1][t[1]['partition'].isin(['train','val'])]['y_true'].values) for t in tasks]
        tasks_test = [(t[0][t[1]['partition']=='test'], t[1][t[1]['partition']=='test']['y_true'].values) for t in tasks]

    return tasks_train, tasks_test

def get_hospital_ids():
    """
    Gets hospial id's from df cols.
    """
    return list(map(lambda x: x.split(':')[-1].replace('_',''), demo_cols['eicu']['hospital']))

def cache_processed_dataset():
    # Given dataset/demo/outcome
    # Create train and val, and train and test datasets
    # Save as numpy arrays in data/preprocessed/dataset/outcome/demo
    # Load numpy arrays
    return NotImplementedError<|MERGE_RESOLUTION|>--- conflicted
+++ resolved
@@ -55,15 +55,10 @@
         tasks = split_tasks_fiddle(data=data.split('_')[-1], demo=demo)
 
         experiences, test_experiences = split_trainvaltest_fiddle(tasks)
-<<<<<<< HEAD
-        experiences = [(torch.FloatTensor(feat), torch.LongTensor(target)) for feat, target in experiences]
-        test_experiences = [(torch.FloatTensor(feat), torch.LongTensor(target)) for feat, target in test_experiences]
-=======
-        experiences = [(torch.FloatTensor(feat).to(DEVICE),
-                        torch.LongTensor(target).to(DEVICE)) for feat, target in experiences]
-        test_experiences = [(torch.FloatTensor(feat).to(DEVICE),
-                             torch.LongTensor(target).to(DEVICE)) for feat, target in test_experiences]
->>>>>>> bb6b8cbc
+        experiences = [(torch.FloatTensor(feat),
+                        torch.LongTensor(target)) for feat, target in experiences]
+        test_experiences = [(torch.FloatTensor(feat),
+                             torch.LongTensor(target)) for feat, target in test_experiences]
 
         # Class weights for balancing
         class1_count = sum(experiences[0][1]) + sum(experiences[1][1])
